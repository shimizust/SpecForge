# Byte-compiled / optimized / DLL files
__pycache__/
*.py[cod]
*$py.class

# C extensions
*.so

# Distribution / packaging
.Python
build/
develop-eggs/
dist/
downloads/
eggs/
.eggs/
lib/
lib64/
parts/
sdist/
var/
wheels/
share/python-wheels/
*.egg-info/
.installed.cfg
*.egg
MANIFEST

# PyInstaller
#  Usually these files are written by a python script from a template
#  before PyInstaller builds the exe, so as to inject date/other infos into it.
*.manifest
*.spec

# Installer logs
pip-log.txt
pip-delete-this-directory.txt

# Unit test / coverage reports
htmlcov/
.tox/
.nox/
.coverage
.coverage.*
.cache
nosetests.xml
coverage.xml
*.cover
*.py,cover
.hypothesis/
.pytest_cache/
cover/

# Translations
*.mo
*.pot

# Django stuff:
*.log
local_settings.py
db.sqlite3
db.sqlite3-journal

# Flask stuff:
instance/
.webassets-cache

# Scrapy stuff:
.scrapy

# Sphinx documentation
docs/_build/

# PyBuilder
.pybuilder/

# Jupyter Notebook
.ipynb_checkpoints

# IPython
profile_default/
ipython_config.py

# pyenv
#   For a library or package, you might want to ignore these files since the code is
#   intended to run in multiple environments; otherwise, check them in:
# .python-version

# pipenv
#   According to pypa/pipenv#598, it is recommended to include Pipfile.lock in version control.
#   However, in case of collaboration, if having platform-specific dependencies or dependencies
#   having no cross-platform support, pipenv may install dependencies that don't work, or not
#   install all needed dependencies.
#Pipfile.lock

# UV
#   Similar to Pipfile.lock, it is generally recommended to include uv.lock in version control.
#   This is especially recommended for binary packages to ensure reproducibility, and is more
#   commonly ignored for libraries.
#uv.lock

# poetry
#   Similar to Pipfile.lock, it is generally recommended to include poetry.lock in version control.
#   This is especially recommended for binary packages to ensure reproducibility, and is more
#   commonly ignored for libraries.
#   https://python-poetry.org/docs/basic-usage/#commit-your-poetrylock-file-to-version-control
#poetry.lock

# pdm
#   Similar to Pipfile.lock, it is generally recommended to include pdm.lock in version control.
#pdm.lock
#   pdm stores project-wide configurations in .pdm.toml, but it is recommended to not include it
#   in version control.
#   https://pdm.fming.dev/latest/usage/project/#working-with-version-control
.pdm.toml
.pdm-python
.pdm-build/

# PEP 582; used by e.g. github.com/David-OConnor/pyflow and github.com/pdm-project/pdm
__pypackages__/

# Celery stuff
celerybeat-schedule
celerybeat.pid

# SageMath parsed files
*.sage.py

# Environments
.env
.venv
env/
venv/
ENV/
env.bak/
venv.bak/

# Spyder project settings
.spyderproject
.spyproject

# Rope project settings
.ropeproject

# mkdocs documentation
/site

# mypy
.mypy_cache/
.dmypy.json
dmypy.json

# Pyre type checker
.pyre/

# pytype static type analyzer
.pytype/

# Cython debug symbols
cython_debug/

# PyCharm
#  JetBrains specific template is maintained in a separate JetBrains.gitignore that can
#  be found at https://github.com/github/gitignore/blob/main/Global/JetBrains.gitignore
#  and can be added to the global gitignore or merged into this file.  For a more nuclear
#  option (not recommended) you can uncomment the following to ignore the entire idea folder.
#.idea/

# Abstra
# Abstra is an AI-powered process automation framework.
# Ignore directories containing user credentials, local state, and settings.
# Learn more at https://abstra.io/docs
.abstra/

# Visual Studio Code
#  Visual Studio Code specific template is maintained in a separate VisualStudioCode.gitignore
#  that can be found at https://github.com/github/gitignore/blob/main/Global/VisualStudioCode.gitignore
#  and can be added to the global gitignore or merged into this file. However, if you prefer,
#  you could uncomment the following to ignore the enitre vscode folder
# .vscode/

# Ruff stuff:
.ruff_cache/

# PyPI configuration file
.pypirc

# Cursor
#  Cursor is an AI-powered code editor. `.cursorignore` specifies files/directories to
#  exclude from AI features like autocomplete and code analysis. Recommended for sensitive data
#  refer to https://docs.cursor.com/context/ignore-files
.cursorignore
.cursorindexingignore
cache/
outputs/
wandb/
.idea
<<<<<<< HEAD

# macOS
.DS_Store
=======
.vscode/
>>>>>>> 5c4ee112
<|MERGE_RESOLUTION|>--- conflicted
+++ resolved
@@ -195,10 +195,8 @@
 outputs/
 wandb/
 .idea
-<<<<<<< HEAD
 
 # macOS
 .DS_Store
-=======
+
 .vscode/
->>>>>>> 5c4ee112
